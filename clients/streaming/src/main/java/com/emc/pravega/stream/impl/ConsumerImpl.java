/**
 * Licensed to the Apache Software Foundation (ASF) under one or more contributor license agreements. See the NOTICE
 * file distributed with this work for additional information regarding copyright ownership. The ASF licenses this file
 * to you under the Apache License, Version 2.0 (the "License"); you may not use this file except in compliance with the
 * License. You may obtain a copy of the License at
 * <p>
 * http://www.apache.org/licenses/LICENSE-2.0
 * <p>
 * Unless required by applicable law or agreed to in writing, software distributed under the License is distributed on
 * an "AS IS" BASIS, WITHOUT WARRANTIES OR CONDITIONS OF ANY KIND, either express or implied. See the License for the
 * specific language governing permissions and limitations under the License.
 */
package com.emc.pravega.stream.impl;

import java.util.ArrayList;
import java.util.HashMap;
import java.util.List;
import java.util.Map;
import java.util.Optional;
import java.util.stream.Collectors;

import com.emc.pravega.stream.Consumer;
import com.emc.pravega.stream.ConsumerConfig;
import com.emc.pravega.stream.Position;
import com.emc.pravega.stream.RateChangeListener;
import com.emc.pravega.stream.SegmentId;
import com.emc.pravega.stream.Serializer;
import com.emc.pravega.stream.Stream;
import com.emc.pravega.stream.impl.segment.EndOfSegmentException;
import com.emc.pravega.stream.impl.segment.SegmentInputStream;
<<<<<<< HEAD
=======
import com.emc.pravega.stream.impl.segment.SegmentManagerConsumer;
>>>>>>> 6e2e46a8

public class ConsumerImpl<Type> implements Consumer<Type> {

    private final Serializer<Type> deserializer;
<<<<<<< HEAD
    private final StreamController streamController;
=======
    private final SegmentManagerConsumer segmentManager;
>>>>>>> 6e2e46a8

    private final Stream stream;
    private final Orderer<Type> orderer;
    private final RateChangeListener rateChangeListener;
    private final ConsumerConfig config;
    private final List<SegmentConsumer<Type>> consumers = new ArrayList<>();
    private final Map<SegmentId, Long> futureOwnedLogs = new HashMap<>();

<<<<<<< HEAD
    ConsumerImpl(Stream stream, StreamController streamController, Serializer<Type> deserializer, PositionImpl position,
=======
    ConsumerImpl(Stream stream, SegmentManagerConsumer segmentManager, Serializer<Type> deserializer, PositionImpl position,
>>>>>>> 6e2e46a8
            Orderer<Type> orderer, RateChangeListener rateChangeListener, ConsumerConfig config) {
        this.deserializer = deserializer;
        this.stream = stream;
        this.streamController = streamController;
        this.orderer = orderer;
        this.rateChangeListener = rateChangeListener;
        this.config = config;
        setPosition(position);
    }

    @Override
    public Type getNextEvent(long timeout) {
        synchronized (consumers) {
            SegmentConsumer<Type> segment = orderer.nextConsumer(consumers);
            try {
                return segment.getNextEvent(timeout);
            } catch (EndOfSegmentException e) {
                handleEndOfSegment(segment);
                return null;
            }
        }
    }

    /**
     * When a segment ends we can immediately start consuming for any future logs that succeed it. If there are no such
     * segments the rate change listener needs to get involved otherwise the consumer may sit idle.
     */
    private void handleEndOfSegment(SegmentConsumer<Type> oldSegment) {
        consumers.remove(oldSegment);
        SegmentId oldLogId = oldSegment.getSegmentId();
        Optional<SegmentId> replacment = futureOwnedLogs.keySet().stream().filter(l -> l.succeeds(oldLogId)).findAny();
        if (replacment.isPresent()) {
            SegmentId segmentId = replacment.get();
            Long position = futureOwnedLogs.remove(segmentId);
            SegmentInputStream in = streamController.openSegmentForReading(segmentId.getQualifiedName(), config.getSegmentConfig());
            in.setOffset(position);
            consumers.add(new SegmentConsumerImpl<>(segmentId, in, deserializer));
            rateChangeListener.rateChanged(stream, false);
        } else {
            rateChangeListener.rateChanged(stream, true);
        }
    }

    @Override
    public Position getPosition() {
        synchronized (consumers) {
            Map<SegmentId, Long> positions = consumers.stream()
                .collect(Collectors.toMap(e -> e.getSegmentId(), e -> e.getOffset()));
            return new PositionImpl(positions, futureOwnedLogs);
        }
    }

    @Override
    public ConsumerConfig getConfig() {
        return config;
    }

    @Override
    public void setPosition(Position state) {
        PositionImpl position = state.asImpl();
        synchronized (consumers) {
            futureOwnedLogs.clear();
            futureOwnedLogs.putAll(position.getFutureOwnedLogs());
            for (SegmentId s : position.getOwnedSegments()) {
                SegmentInputStream in = streamController.openSegmentForReading(s.getQualifiedName(), config.getSegmentConfig());
                in.setOffset(position.getOffsetForOwnedLog(s));
                consumers.add(new SegmentConsumerImpl<>(s, in, deserializer));
            }
        }
    }

    @Override
    public void close() {
        synchronized (consumers) {
            for (SegmentConsumer<Type> consumer : consumers) {
                consumer.close();
            }
        }
    }
}<|MERGE_RESOLUTION|>--- conflicted
+++ resolved
@@ -28,19 +28,12 @@
 import com.emc.pravega.stream.Stream;
 import com.emc.pravega.stream.impl.segment.EndOfSegmentException;
 import com.emc.pravega.stream.impl.segment.SegmentInputStream;
-<<<<<<< HEAD
-=======
 import com.emc.pravega.stream.impl.segment.SegmentManagerConsumer;
->>>>>>> 6e2e46a8
 
 public class ConsumerImpl<Type> implements Consumer<Type> {
 
     private final Serializer<Type> deserializer;
-<<<<<<< HEAD
-    private final StreamController streamController;
-=======
     private final SegmentManagerConsumer segmentManager;
->>>>>>> 6e2e46a8
 
     private final Stream stream;
     private final Orderer<Type> orderer;
@@ -49,15 +42,11 @@
     private final List<SegmentConsumer<Type>> consumers = new ArrayList<>();
     private final Map<SegmentId, Long> futureOwnedLogs = new HashMap<>();
 
-<<<<<<< HEAD
-    ConsumerImpl(Stream stream, StreamController streamController, Serializer<Type> deserializer, PositionImpl position,
-=======
     ConsumerImpl(Stream stream, SegmentManagerConsumer segmentManager, Serializer<Type> deserializer, PositionImpl position,
->>>>>>> 6e2e46a8
             Orderer<Type> orderer, RateChangeListener rateChangeListener, ConsumerConfig config) {
         this.deserializer = deserializer;
         this.stream = stream;
-        this.streamController = streamController;
+        this.segmentManager = segmentManager;
         this.orderer = orderer;
         this.rateChangeListener = rateChangeListener;
         this.config = config;
@@ -88,7 +77,7 @@
         if (replacment.isPresent()) {
             SegmentId segmentId = replacment.get();
             Long position = futureOwnedLogs.remove(segmentId);
-            SegmentInputStream in = streamController.openSegmentForReading(segmentId.getQualifiedName(), config.getSegmentConfig());
+            SegmentInputStream in = segmentManager.openSegmentForReading(segmentId.getQualifiedName(), config.getSegmentConfig());
             in.setOffset(position);
             consumers.add(new SegmentConsumerImpl<>(segmentId, in, deserializer));
             rateChangeListener.rateChanged(stream, false);
@@ -118,7 +107,7 @@
             futureOwnedLogs.clear();
             futureOwnedLogs.putAll(position.getFutureOwnedLogs());
             for (SegmentId s : position.getOwnedSegments()) {
-                SegmentInputStream in = streamController.openSegmentForReading(s.getQualifiedName(), config.getSegmentConfig());
+                SegmentInputStream in = segmentManager.openSegmentForReading(s.getQualifiedName(), config.getSegmentConfig());
                 in.setOffset(position.getOffsetForOwnedLog(s));
                 consumers.add(new SegmentConsumerImpl<>(s, in, deserializer));
             }
