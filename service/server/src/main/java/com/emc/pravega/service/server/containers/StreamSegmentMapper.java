--- conflicted
+++ resolved
@@ -1,4 +1,3 @@
-<<<<<<< HEAD
 /**
  * Licensed to the Apache Software Foundation (ASF) under one
  * or more contributor license agreements.  See the NOTICE file
@@ -19,6 +18,14 @@
 
 package com.emc.pravega.service.server.containers;
 
+import java.time.Duration;
+import java.util.HashMap;
+import java.util.UUID;
+import java.util.concurrent.CompletableFuture;
+import java.util.concurrent.CompletionException;
+import java.util.concurrent.Executor;
+import java.util.concurrent.atomic.AtomicReference;
+
 import com.emc.pravega.common.Exceptions;
 import com.emc.pravega.common.LoggerHelpers;
 import com.emc.pravega.common.TimeoutTimer;
@@ -30,19 +37,13 @@
 import com.emc.pravega.service.server.OperationLog;
 import com.emc.pravega.service.server.SegmentMetadata;
 import com.emc.pravega.service.server.StreamSegmentNameUtils;
-import com.emc.pravega.service.server.logs.operations.TransactionMapOperation;
 import com.emc.pravega.service.server.logs.operations.StreamSegmentMapOperation;
 import com.emc.pravega.service.server.logs.operations.StreamSegmentMapping;
+import com.emc.pravega.service.server.logs.operations.TransactionMapOperation;
 import com.emc.pravega.service.storage.Storage;
 import com.google.common.base.Preconditions;
+
 import lombok.extern.slf4j.Slf4j;
-
-import java.time.Duration;
-import java.util.HashMap;
-import java.util.concurrent.CompletableFuture;
-import java.util.concurrent.CompletionException;
-import java.util.concurrent.Executor;
-import java.util.concurrent.atomic.AtomicReference;
 
 /**
  * Helps assign unique Ids to StreamSegments and persists them in Metadata.
@@ -111,7 +112,6 @@
         TimeoutTimer timer = new TimeoutTimer(timeout);
         return this.storage
                 .create(streamSegmentName, timer.getRemaining())
-               // .thenCompose(this.storage.acquireLockForSegment(streamSegmentName))
                 .thenCompose(si -> getOrAssignStreamSegmentId(si.getName(), timer.getRemaining()))
                 .thenAccept(id -> LoggerHelpers.traceLeave(log, traceObjectId, "createNewStreamSegment", traceId, streamSegmentName, id));
     }
@@ -120,12 +120,13 @@
      * Creates a new Transaction StreamSegment for an existing Parent StreamSegment and assigns a unique internal Id to it.
      *
      * @param parentStreamSegmentName The case-sensitive StreamSegment Name of the Parent StreamSegment.
+     * @param transactionId           A unique identifier for the transaction to be created.
      * @param timeout                 Timeout for the operation.
      * @return A CompletableFuture that, when completed normally, will contain the name of the newly created Transaction StreamSegment.
      * If the operation failed, this will contain the exception that caused the failure.
      * @throws IllegalArgumentException If the given parent StreamSegment cannot have a Transaction (because it is deleted, sealed, inexistent).
      */
-    public CompletableFuture<String> createNewTransactionStreamSegment(String parentStreamSegmentName, Duration timeout) {
+    public CompletableFuture<String> createNewTransactionStreamSegment(String parentStreamSegmentName, UUID transactionId, Duration timeout) {
         long traceId = LoggerHelpers.traceEnter(log, traceObjectId, "createNewTransactionStreamSegment", parentStreamSegmentName);
 
         //We cannot create a Transaction StreamSegment for a what looks like a parent StreamSegment.
@@ -152,9 +153,7 @@
             }
         }
 
-        //TODO: verify the Transaction name doesn't already exist. It is possible that two concurrent calls to createTransaction can create the same Transaction name.
-        String transactionName = StreamSegmentNameUtils.generateTransactionStreamSegmentName(parentStreamSegmentName);
-
+        String transactionName = StreamSegmentNameUtils.getTransactionNameFromId(parentStreamSegmentName, transactionId);
         TimeoutTimer timer = new TimeoutTimer(timeout);
         if (parentPropertiesFuture == null) {
             // We were unable to find this StreamSegment in our metadata. Check in Storage. If the parent StreamSegment
@@ -377,385 +376,4 @@
     }
 
     //endregion
-}
-=======
-/**
- * Licensed to the Apache Software Foundation (ASF) under one
- * or more contributor license agreements.  See the NOTICE file
- * distributed with this work for additional information
- * regarding copyright ownership.  The ASF licenses this file
- * to you under the Apache License, Version 2.0 (the
- * "License"); you may not use this file except in compliance
- * with the License.  You may obtain a copy of the License at
- * <p>
- * http://www.apache.org/licenses/LICENSE-2.0
- * <p>
- * Unless required by applicable law or agreed to in writing, software
- * distributed under the License is distributed on an "AS IS" BASIS,
- * WITHOUT WARRANTIES OR CONDITIONS OF ANY KIND, either express or implied.
- * See the License for the specific language governing permissions and
- * limitations under the License.
- */
-
-package com.emc.pravega.service.server.containers;
-
-import java.time.Duration;
-import java.util.HashMap;
-import java.util.UUID;
-import java.util.concurrent.CompletableFuture;
-import java.util.concurrent.CompletionException;
-import java.util.concurrent.Executor;
-import java.util.concurrent.atomic.AtomicReference;
-
-import com.emc.pravega.common.Exceptions;
-import com.emc.pravega.common.LoggerHelpers;
-import com.emc.pravega.common.TimeoutTimer;
-import com.emc.pravega.common.concurrent.FutureHelpers;
-import com.emc.pravega.service.contracts.SegmentProperties;
-import com.emc.pravega.service.contracts.StreamSegmentExistsException;
-import com.emc.pravega.service.contracts.StreamSegmentNotExistsException;
-import com.emc.pravega.service.server.ContainerMetadata;
-import com.emc.pravega.service.server.OperationLog;
-import com.emc.pravega.service.server.SegmentMetadata;
-import com.emc.pravega.service.server.StreamSegmentNameUtils;
-import com.emc.pravega.service.server.logs.operations.StreamSegmentMapOperation;
-import com.emc.pravega.service.server.logs.operations.StreamSegmentMapping;
-import com.emc.pravega.service.server.logs.operations.TransactionMapOperation;
-import com.emc.pravega.service.storage.Storage;
-import com.google.common.base.Preconditions;
-
-import lombok.extern.slf4j.Slf4j;
-
-/**
- * Helps assign unique Ids to StreamSegments and persists them in Metadata.
- */
-@Slf4j
-public class StreamSegmentMapper {
-    //region Members
-
-    private final String traceObjectId;
-    private final ContainerMetadata containerMetadata;
-    private final OperationLog durableLog;
-    private final Storage storage;
-    private final Executor executor;
-    private final HashMap<String, CompletableFuture<Long>> pendingRequests;
-    private final Object assignmentLock = new Object();
-
-    //endregion
-
-    //region Constructor
-
-    /**
-     * Creates a new instance of the StreamSegmentMapper class.
-     *
-     * @param containerMetadata The StreamSegmentContainerMetadata to bind to. All assignments are vetted from here,
-     *                          but the Metadata is not touched directly from this component.
-     * @param durableLog        The Durable Log to bind to. All assignments are durably stored here.
-     * @param executor          The executor to use for async operations.
-     * @throws NullPointerException If any of the arguments are null.
-     */
-    public StreamSegmentMapper(ContainerMetadata containerMetadata, OperationLog durableLog, Storage storage, Executor executor) {
-        Preconditions.checkNotNull(containerMetadata, "containerMetadata");
-        Preconditions.checkNotNull(durableLog, "durableLog");
-        Preconditions.checkNotNull(storage, "storage");
-        Preconditions.checkNotNull(executor, "executor");
-
-        this.traceObjectId = String.format("StreamSegmentMapper[%d]", containerMetadata.getContainerId());
-        this.containerMetadata = containerMetadata;
-        this.durableLog = durableLog;
-        this.storage = storage;
-        this.executor = executor;
-        this.pendingRequests = new HashMap<>();
-    }
-
-    //endregion
-
-    //region Operations
-
-    /**
-     * Creates a new StreamSegment with given name (in Storage) and assigns a unique internal Id to it.
-     *
-     * @param streamSegmentName The case-sensitive StreamSegment Name.
-     * @param timeout           Timeout for the operation.
-     * @return A CompletableFuture that, when completed normally, will indicate the operation completed normally.
-     * If the operation failed, this will contain the exception that caused the failure.
-     */
-    public CompletableFuture<Void> createNewStreamSegment(String streamSegmentName, Duration timeout) {
-        long traceId = LoggerHelpers.traceEnter(log, traceObjectId, "createNewStreamSegment", streamSegmentName);
-        long streamId = this.containerMetadata.getStreamSegmentId(streamSegmentName);
-        if (isValidStreamSegmentId(streamId)) {
-            return FutureHelpers.failedFuture(new StreamSegmentExistsException("Given StreamSegmentName is already registered internally. Most likely it already exists."));
-        }
-
-        // Create the StreamSegment, and then assign a Unique Internal Id to it.
-        // Note: this is slightly sub-optimal, as we create the stream, but getOrAssignStreamSegmentId makes another call
-        // to get the same info about the StreamSegmentId.
-        TimeoutTimer timer = new TimeoutTimer(timeout);
-        return this.storage
-                .create(streamSegmentName, timer.getRemaining())
-                .thenCompose(si -> getOrAssignStreamSegmentId(si.getName(), timer.getRemaining()))
-                .thenAccept(id -> LoggerHelpers.traceLeave(log, traceObjectId, "createNewStreamSegment", traceId, streamSegmentName, id));
-    }
-
-    /**
-     * Creates a new Transaction StreamSegment for an existing Parent StreamSegment and assigns a unique internal Id to it.
-     *
-     * @param parentStreamSegmentName The case-sensitive StreamSegment Name of the Parent StreamSegment.
-     * @param transactionId           A unique identifier for the transaction to be created.
-     * @param timeout                 Timeout for the operation.
-     * @return A CompletableFuture that, when completed normally, will contain the name of the newly created Transaction StreamSegment.
-     * If the operation failed, this will contain the exception that caused the failure.
-     * @throws IllegalArgumentException If the given parent StreamSegment cannot have a Transaction (because it is deleted, sealed, inexistent).
-     */
-    public CompletableFuture<String> createNewTransactionStreamSegment(String parentStreamSegmentName, UUID transactionId, Duration timeout) {
-        long traceId = LoggerHelpers.traceEnter(log, traceObjectId, "createNewTransactionStreamSegment", parentStreamSegmentName);
-
-        //We cannot create a Transaction StreamSegment for a what looks like a parent StreamSegment.
-        Exceptions.checkArgument(
-                StreamSegmentNameUtils.getParentStreamSegmentName(parentStreamSegmentName) == null,
-                "parentStreamSegmentName",
-                "Given Parent StreamSegmentName looks like a Transaction StreamSegment Name. Cannot create a Transaction for a Transaction.");
-
-        // Validate that Parent StreamSegment exists.
-        CompletableFuture<SegmentProperties> parentPropertiesFuture = null;
-        long parentStreamSegmentId = this.containerMetadata.getStreamSegmentId(parentStreamSegmentName);
-        if (isValidStreamSegmentId(parentStreamSegmentId)) {
-            SegmentMetadata parentMetadata = this.containerMetadata.getStreamSegmentMetadata(parentStreamSegmentId);
-            if (parentMetadata != null) {
-                Exceptions.checkArgument(
-                        !isValidStreamSegmentId(parentMetadata.getParentId()),
-                        "parentStreamSegmentName",
-                        "Given Parent StreamSegment is a Transaction StreamSegment. Cannot create a Transaction for a Transaction.");
-                Exceptions.checkArgument(
-                        !parentMetadata.isDeleted() && !parentMetadata.isSealed(),
-                        "parentStreamSegmentName",
-                        "Given Parent StreamSegment is deleted or sealed. Cannot create a Transaction for it.");
-                parentPropertiesFuture = CompletableFuture.completedFuture(parentMetadata);
-            }
-        }
-
-        String transactionName = StreamSegmentNameUtils.getTransactionNameFromId(parentStreamSegmentName, transactionId);
-        TimeoutTimer timer = new TimeoutTimer(timeout);
-        if (parentPropertiesFuture == null) {
-            // We were unable to find this StreamSegment in our metadata. Check in Storage. If the parent StreamSegment
-            // does not exist, this will throw an exception (and place it on the resulting future).
-            parentPropertiesFuture = this.storage.getStreamSegmentInfo(parentStreamSegmentName, timer.getRemaining());
-        }
-
-        return parentPropertiesFuture
-                .thenCompose(parentInfo -> this.storage.create(transactionName, timer.getRemaining()))
-                .thenCompose(transInfo -> assignTransactionStreamSegmentId(transInfo, parentStreamSegmentId, timer.getRemaining()))
-                .thenApply(id -> {
-                    LoggerHelpers.traceLeave(log, traceObjectId, "createNewTransactionStreamSegment", traceId, parentStreamSegmentName, transactionName, id);
-                    return transactionName;
-                });
-    }
-
-    /**
-     * Attempts to get an existing StreamSegmentId for the given case-sensitive StreamSegment Name.
-     * If no such mapping exists, atomically assigns a new one and stores it in the Metadata and DurableLog.
-     * <p>
-     * If multiple requests for assignment arrive for the same StreamSegment in parallel, the subsequent ones (after the
-     * first one) will wait for the first one to complete and return the same result (this will not result in double-assignment).
-     * <p>
-     * If the given streamSegmentName refers to a Transaction StreamSegment, this will attempt to validate that the Transaction is still
-     * valid, by which means it will check the Parent's existence alongside the Transaction's existence.
-     *
-     * @param streamSegmentName The case-sensitive StreamSegment Name.
-     * @param timeout           The timeout for the operation.
-     * @return A CompletableFuture that, when completed normally, will contain the StreamSegment Id requested. If the operation
-     * failed, this will contain the exception that caused the failure.
-     */
-    public CompletableFuture<Long> getOrAssignStreamSegmentId(String streamSegmentName, Duration timeout) {
-        // Check to see if the metadata already knows about this stream.
-        long streamSegmentId = this.containerMetadata.getStreamSegmentId(streamSegmentName);
-        if (isValidStreamSegmentId(streamSegmentId)) {
-            // We already have a value, just return it (but make sure the Segment has not been deleted).
-            if (this.containerMetadata.getStreamSegmentMetadata(streamSegmentId).isDeleted()) {
-                return FutureHelpers.failedFuture(new StreamSegmentNotExistsException(streamSegmentName));
-            } else {
-                return CompletableFuture.completedFuture(streamSegmentId);
-            }
-        }
-
-        // See if anyone else is currently waiting to get this StreamSegment's id.
-        CompletableFuture<Long> result;
-        boolean needsAssignment = false;
-        synchronized (assignmentLock) {
-            result = this.pendingRequests.getOrDefault(streamSegmentName, null);
-            if (result == null) {
-                needsAssignment = true;
-                result = new CompletableFuture<>();
-                this.pendingRequests.put(streamSegmentName, result);
-            }
-        }
-        // We are the first/only ones requesting this id; go ahead and assign an id.
-        if (needsAssignment) {
-            // Determine if given StreamSegmentName is actually a Transaction StreamSegmentName.
-            String parentStreamSegmentName = StreamSegmentNameUtils.getParentStreamSegmentName(streamSegmentName);
-            if (parentStreamSegmentName == null) {
-                // Stand-alone StreamSegment.
-                this.executor.execute(() -> assignStreamSegmentId(streamSegmentName, timeout));
-            } else {
-                this.executor.execute(() -> assignTransactionStreamSegmentId(streamSegmentName, parentStreamSegmentName, timeout));
-            }
-        }
-
-        return result;
-    }
-
-    /**
-     * Attempts to map a Transaction StreamSegment to its parent StreamSegment (and assign an id in the process).
-     *
-     * @param transactionSegmentName The Name for the Transaction to assign Id for.
-     * @param parentSegmentName      The Name of the Parent StreamSegment.
-     * @param timeout                The timeout for the operation.
-     * @return A CompletableFuture that, when completed normally, will contain the StreamSegment Id requested. If the operation
-     * failed, this will contain the exception that caused the failure.
-     */
-    private CompletableFuture<Long> assignTransactionStreamSegmentId(String transactionSegmentName, String parentSegmentName, Duration timeout) {
-        TimeoutTimer timer = new TimeoutTimer(timeout);
-        AtomicReference<Long> parentSegmentId = new AtomicReference<>();
-
-        // Get info about parent. This also verifies the parent exists.
-        return this
-                .getOrAssignStreamSegmentId(parentSegmentName, timer.getRemaining())
-                .thenCompose(id -> {
-                    // Get info about Transaction itself.
-                    parentSegmentId.set(id);
-                    return this.storage.getStreamSegmentInfo(transactionSegmentName, timer.getRemaining());
-                })
-                .thenCompose(transInfo -> assignTransactionStreamSegmentId(transInfo, parentSegmentId.get(), timer.getRemaining()))
-                .exceptionally(ex -> {
-                    failAssignment(transactionSegmentName, ex);
-                    throw new CompletionException(ex);
-                });
-    }
-
-    /**
-     * Attempts to map a Transaction StreamSegment to its parent StreamSegment (and assign an id in the process).
-     *
-     * @param transInfo             The SegmentProperties for the Transaction to assign id for.
-     * @param parentStreamSegmentId The ID of the Parent StreamSegment.
-     * @param timeout               The timeout for the operation.
-     * @return A CompletableFuture that, when completed normally, will contain the StreamSegment Id requested. If the operation
-     * failed, this will contain the exception that caused the failure.
-     */
-    private CompletableFuture<Long> assignTransactionStreamSegmentId(SegmentProperties transInfo, long parentStreamSegmentId, Duration timeout) {
-        assert transInfo != null : "transInfo is null";
-        assert parentStreamSegmentId != ContainerMetadata.NO_STREAM_SEGMENT_ID : "parentStreamSegmentId is invalid.";
-        return persistInDurableLog(transInfo, parentStreamSegmentId, timeout);
-    }
-
-    /**
-     * Assigns a new Id to the given StreamSegmentName.
-     */
-    private void assignStreamSegmentId(String streamSegmentName, Duration timeout) {
-        TimeoutTimer timer = new TimeoutTimer(timeout);
-        this.storage
-                .getStreamSegmentInfo(streamSegmentName, timer.getRemaining())
-                .thenCompose(streamInfo -> persistInDurableLog(streamInfo, timer.getRemaining()))
-                .exceptionally(ex -> {
-                    failAssignment(streamSegmentName, ex);
-                    throw new CompletionException(ex);
-                });
-    }
-
-    /**
-     * Generates a unique Id for the StreamSegment with given info and persists that in DurableLog.
-     *
-     * @param streamSegmentInfo The SegmentProperties for the StreamSegment to generate and persist.
-     * @param timeout           Timeout for the operation.
-     */
-    private CompletableFuture<Long> persistInDurableLog(SegmentProperties streamSegmentInfo, Duration timeout) {
-        return persistInDurableLog(streamSegmentInfo, ContainerMetadata.NO_STREAM_SEGMENT_ID, timeout);
-    }
-
-    /**
-     * Generates a unique Id for the StreamSegment with given info and persists that in DurableLog.
-     *
-     * @param streamSegmentInfo     The SegmentProperties for the StreamSegment to generate and persist.
-     * @param parentStreamSegmentId If different from ContainerMetadata.NO_STREAM_SEGMENT_ID, the given streamSegmentInfo
-     *                              will be mapped as a f. Otherwise, this will be registered as a standalone StreamSegment.
-     * @param timeout               Timeout for the operation.
-     */
-    private CompletableFuture<Long> persistInDurableLog(SegmentProperties streamSegmentInfo, long parentStreamSegmentId, Duration timeout) {
-        if (streamSegmentInfo.isDeleted()) {
-            // Stream does not exist. Fail the request with the appropriate exception.
-            failAssignment(streamSegmentInfo.getName(), new StreamSegmentNotExistsException("StreamSegment does not exist."));
-            return FutureHelpers.failedFuture(new StreamSegmentNotExistsException(streamSegmentInfo.getName()));
-        }
-
-        long streamSegmentId = this.containerMetadata.getStreamSegmentId(streamSegmentInfo.getName());
-        if (isValidStreamSegmentId(streamSegmentId)) {
-            // Looks like someone else beat us to it.
-            completeAssignment(streamSegmentInfo.getName(), streamSegmentId);
-            return CompletableFuture.completedFuture(streamSegmentId);
-        } else {
-            CompletableFuture<Long> logAddResult;
-            StreamSegmentMapping mapping;
-            if (isValidStreamSegmentId(parentStreamSegmentId)) {
-                // Transaction.
-                SegmentMetadata parentMetadata = this.containerMetadata.getStreamSegmentMetadata(parentStreamSegmentId);
-                assert parentMetadata != null : "parentMetadata is null";
-                TransactionMapOperation op = new TransactionMapOperation(parentStreamSegmentId, streamSegmentInfo);
-                mapping = op;
-                logAddResult = this.durableLog.add(op, timeout);
-            } else {
-                // Standalone StreamSegment.
-                StreamSegmentMapOperation op = new StreamSegmentMapOperation(streamSegmentInfo);
-                mapping = op;
-                logAddResult = this.durableLog.add(op, timeout);
-            }
-
-            return logAddResult
-                    .thenApply(seqNo -> completeAssignment(streamSegmentInfo.getName(), mapping.getStreamSegmentId()));
-        }
-    }
-
-    /**
-     * Completes the assignment for the given StreamSegmentName by completing the waiting CompletableFuture.
-     */
-    private long completeAssignment(String streamSegmentName, long streamSegmentId) {
-        assert streamSegmentName != null : "no streamSegmentName given";
-        assert streamSegmentId != ContainerMetadata.NO_STREAM_SEGMENT_ID : "no valid streamSegmentId given";
-
-        // Get the pending request and complete it.
-        CompletableFuture<Long> pendingRequest;
-        synchronized (assignmentLock) {
-            pendingRequest = this.pendingRequests.getOrDefault(streamSegmentName, null);
-            this.pendingRequests.remove(streamSegmentName);
-        }
-
-        if (pendingRequest != null) {
-            pendingRequest.complete(streamSegmentId);
-        }
-
-        return streamSegmentId;
-    }
-
-    /**
-     * Fails the assignment for the given StreamSegment Id with the given reason.
-     */
-    private void failAssignment(String streamSegmentName, Throwable reason) {
-        assert streamSegmentName != null : "no streamSegmentName given";
-
-        // Get the pending request and complete it.
-        CompletableFuture<Long> pendingRequest;
-        synchronized (assignmentLock) {
-            pendingRequest = this.pendingRequests.getOrDefault(streamSegmentName, null);
-            this.pendingRequests.remove(streamSegmentName);
-        }
-
-        if (pendingRequest != null) {
-            pendingRequest.completeExceptionally(reason);
-        }
-    }
-
-    private boolean isValidStreamSegmentId(long id) {
-        return id != ContainerMetadata.NO_STREAM_SEGMENT_ID;
-    }
-
-    //endregion
-}
->>>>>>> 04f1f1cd
+}