--- conflicted
+++ resolved
@@ -107,24 +107,7 @@
      */
     CompletableFuture<Void> deleteStreamSegment(String streamSegmentName, Duration timeout);
 
-<<<<<<< HEAD
-	/**
-	 * @param streamSegmentName The name of the segment the connection is associated with. (appending to)
- 	 * @param connectionId A unique identifier for the connection.
-	 * @return The Info for the connection. This should include info pertaining to all appends made by this connection previously. 
-	 * 			If there are any outstanding appends this future should not be available until they have completed. 
-	 */
-    //NOTE: If it is easier to implement, that could be changed to be synchronous and throw if there is an outstanding write.
-    CompletableFuture<ConnectionInfo> getConnectionInfo(String streamSegmentName, UUID connectionId);
 
-	/**
-	 * @return The name of the other host that is believed to own the
-	 *         streamSegmentName. Null if the stream segment is owned by this
-	 *         host.
-	 */
-	String whoOwnStreamSegment(String streamSegmentName);
-      
-=======
     /**
      * Gets the Append Context for the last received append. This includes all appends made with the given client id,
      * regardless of whether they were committed or are still in flight. If the last append for this StreamSegment/ClientId
@@ -136,5 +119,5 @@
      * occurred during processing, or if the append failed to process, the Future will contain the exception that caused the failure.
      */
     CompletableFuture<AppendContext> getLastAppendContext(String streamSegmentName, UUID clientId);
->>>>>>> a14c2245
+
 }